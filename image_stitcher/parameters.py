import enum
import json
import logging
import math
import os
import pathlib
from dataclasses import dataclass, field
from datetime import datetime
from typing import Annotated, Any, ClassVar, Literal, NamedTuple, Optional, Union

import numpy as np
import pandas as pd
from dask_image.imread import imread as dask_imread
from pydantic import AfterValidator, BaseModel, Field, computed_field

from .z_layer_selection import ZLayerSelector

DATETIME_FORMAT = "%Y-%m-%d_%H-%M-%S.%f"


class OutputFormat(enum.Enum):
    ome_zarr = ".ome.zarr"
    ome_tiff = ".ome.tiff"


class ScanPattern(enum.Enum):
    unidirectional = "Unidirectional"
    s_pattern = "S-Pattern"


class ZLayerSelection(enum.Enum):
    ALL = "all"
    MIDDLE = "middle"


def input_path_exists(path: str) -> str:
    """Pydantic validator to check the path exists."""
    if not os.path.exists(path):
        raise ValueError(f"Input folder does not exist: {path}")

    return path


class StitchingParameters(
    BaseModel,
    use_attribute_docstrings=True,
):
    """Parameters for microscopy image stitching operations."""
    model_config = {"arbitrary_types_allowed": True}

    input_folder: Annotated[str, AfterValidator(input_path_exists)]
    """A folder on the local machine containing an image acqusition.

    This should be in the latest format output by the Cephla microscopes. 
    """

    # Output configuration
    output_format: OutputFormat = OutputFormat.ome_zarr
    """Output format for the stitched data."""

    # Scanning and stitching configuration
    scan_pattern: ScanPattern = ScanPattern.unidirectional
    """The scan pattern used for the acquisition.

    unidirectional means all rows go the same direction; S-pattern indicates every
    other row goes the other direction.
    """

    z_layer_selection: Union[ZLayerSelection, int] = ZLayerSelection.MIDDLE
    """Strategy for selecting z-layers to stitch.

    Accepts:
    - `ZLayerSelection.ALL` (input as string: "all"): Stitch all z-layers.
    - `ZLayerSelection.MIDDLE` (input as string: "middle"): Stitch only the middle z-layer from the stack (default).
    - An integer (e.g., `2`; or input as string like "2"): Stitch a specific z-layer by its 0-based index.
    
    When providing via JSON or similar string-based configuration, use "all", "middle", 
    or a string/number for the layer index (e.g., "0", "1", 2).
    Internally, these are converted to `ZLayerSelection` enum members or `int`.
    
    Future options could include "max_intensity", "user_selected", etc.
    """

    apply_flatfield: bool = False
    """Whether to apply a flatfield correction to the images prior to stitching."""

<<<<<<< HEAD
    apply_mip: bool = False
    """Whether to apply Maximum Intensity Projection (MIP) to z-stacks before stitching."""
=======
    flatfield_manifest: Optional[pathlib.Path] = None
    """If set, a path (folder or .json) from which to load precomputed flatfields."""
>>>>>>> edca8b39

    verbose: bool = False
    """Show debug-level logging."""

    force_stitch_to_disk: bool = False
    """If true, force using a disk-backed stitching implementation regardless of input size.

    (Otherwise, we use a disk-based implementation only if the full image
    doesn't fit into memory.)

    This can be useful for debugging and testing, or if you want to keep memory
    usage as low as possible, at the cost of some processing speed.
    """

    num_pyramid_levels: int | None = None
    """Total number of pyramid levels (including the full-resolution one) in the output.

    Ignored if not writing to ome-zarr as the output format. The default, `None`
    means we infer the number of output levels based on the size of the input images.
    """

    output_compression: Literal["default", "none"] = "default"
    """Override the compression for the output zarr array.

    (Ignored unless the output type is ome-zarr.) Currently the only options are
    "none" for uncompressed output and "default" to use the zarr library's
    default compression algorithm.
    """

    @computed_field
    @property
    def z_layer_selector(self) -> ZLayerSelector:
        """The ZLayerSelector instance that will be used for selecting z-layers."""
        from .z_layer_selection import create_z_layer_selector
        return create_z_layer_selector(self.z_layer_selection)

    @property
    def stitched_folder(self) -> pathlib.Path:
        """Path to folder containing stitched outputs."""
        return pathlib.Path(
            self.input_folder + "_stitched_" + datetime.now().strftime(DATETIME_FORMAT)
        )

    @classmethod
    def from_json_file(cls, json_path: str) -> "StitchingParameters":
        """Create parameters from a JSON file.

        Args:
            json_path: Path to JSON file containing parameters

        Returns:
            StitchingParameters: New instance with values from JSON
        """
        with open(json_path) as f:
            return cls.model_validate_json(f.read())

    def to_json_file(self, json_path: str) -> None:
        """Save parameters to a JSON file.

        Args:
            json_path: Path where JSON file should be saved
        """
        with open(json_path, "w") as f:
            f.write(self.model_dump_json(indent=2))


@dataclass
class UnidirectionalScanPatternParams:
    """Computed parameters for a unidirectional scan pattern."""

    h_shift: tuple[int, int] = (0, 0)
    v_shift: tuple[int, int] = (0, 0)


class ReverseRows(enum.Enum):
    """Whether an S-pattern reverses even or odd rows."""

    even = "even"
    odd = "odd"

    def is_reversed(self, row_idx: int) -> bool:
        match self:
            case ReverseRows.even:
                return row_idx % 2 == 0
            case ReverseRows.odd:
                return row_idx % 2 == 1
            case _ as unreachable:
                raise RuntimeError(unreachable)


@dataclass
class SPatternScanParams:
    """Computed parameters for an S-pattern scan pattern."""

    h_shift: tuple[int, int] = (0, 0)
    v_shift: tuple[int, int] = (0, 0)
    h_shift_rev: tuple[int, int] = (0, 0)
    h_shift_rev_rows: ReverseRows = ReverseRows.even


ScanParams = UnidirectionalScanPatternParams | SPatternScanParams


def default_scan_params(pattern: ScanPattern) -> ScanParams:
    match pattern:
        case ScanPattern.unidirectional:
            return UnidirectionalScanPatternParams()
        case ScanPattern.s_pattern:
            return SPatternScanParams()
        case _ as unreachable:
            raise RuntimeError(unreachable)


class MetaKey(NamedTuple):
    """A (timepoint, region, fov_idx, z_level, channel) key."""

    t: int
    region: str
    fov: int
    z_level: int
    channel: str


@dataclass
class AcquisitionMetadata:
    filepath: pathlib.Path
    """Path to the image file."""
    x: float
    """X position of the stage in mm."""
    y: float
    """Y position of the stage in mm."""
    z: float
    """Z position of the stage in µm."""
    channel: str
    """The name of the channel."""
    z_level: int
    """The z-index of the current plane when z-sectioning a single field of view."""
    region: str
    fov_idx: int
    """The index of the current field of view."""
    t: int
    """The current timepoint."""

    @property
    def key(self) -> MetaKey:
        """A (timepoint, region, fov_idx, z_level, channel) key.

        This uniquely identifies this image within an acquisition.
        """
        return MetaKey(self.t, self.region, self.fov_idx, self.z_level, self.channel)


class ImagePlaneDims(NamedTuple):
    width_px: int
    height_px: int


@dataclass
class StitchingComputedParameters:
    """Parameters computed from other parameters, images, or files on disk.

    TODO(colin): refactor to remove all the defaults that end up never used.
    """

    CHUNK_SIZE_LIMIT_PX: ClassVar[int] = (
        12288  # 12288 = 8192 + 4096, just arbitrarily chosen multiples of 1024
    )
    """An upper bound on the size of a dask array chunk.
    
    We assume many chunks can fit into memory at once, and for a single square
    plane in float64, this works out to about 1GB/chunk.
    """
    parent: StitchingParameters
    scan_params: ScanParams = field(init=False)
    pixel_size_um: int = field(init=False)
    pixel_binning: int = field(init=False)
    num_z: int = field(init=False)
    num_c: int = field(init=False)
    num_t: int = field(init=False)
    input_height: int = field(init=False)
    input_width: int = field(init=False)
    num_pyramid_levels: int = field(init=False)
    acquisition_params: dict[str, Any] = field(init=False)
    timepoints: list[int] = field(init=False)
    monochrome_channels: list[str] = field(init=False)
    monochrome_colors: list[int] = field(init=False)
    flatfields: dict[int, np.ndarray] = field(init=False)
    acquisition_metadata: dict[MetaKey, AcquisitionMetadata] = field(init=False)
    dtype: np.dtype = field(init=False)
    chunks: tuple[int, int, int, int, int] = field(init=False)
    xy_positions: list[tuple[float, float]] = field(init=False)
    regions: list[str] = field(default_factory=list)
    channel_names: list[str] = field(default_factory=list)

    def __post_init__(self) -> None:
        self.scan_params = default_scan_params(self.parent.scan_pattern)
        self.init_timepoints()
        self.init_acquisition_parameters()
        self.init_pixel_size()
        self.parse_acquisition_metadata()

    def init_timepoints(self) -> None:
        self.timepoints = [
            int(d, 10)
            for d in os.listdir(self.parent.input_folder)
            if os.path.isdir(os.path.join(self.parent.input_folder, d)) and d.isdigit()
        ]
        self.timepoints.sort()

    def init_acquisition_parameters(self) -> None:
        acquistion_params_path = os.path.join(
            self.parent.input_folder, "acquisition parameters.json"
        )
        with open(acquistion_params_path, "r") as file:
            self.acquisition_params = json.load(file)

    def init_pixel_size(self) -> None:
        """Initialize the pixel size parameters.

        This must be called after init_acquisition_params

        TODO(colin): refactor so that there are not implicit dependencies
        between these initialization functions.
        """
        obj_mag = self.acquisition_params["objective"]["magnification"]
        obj_tube_lens_mm = self.acquisition_params["objective"]["tube_lens_f_mm"]
        sensor_pixel_size_um = self.acquisition_params["sensor_pixel_size_um"]
        tube_lens_mm = self.acquisition_params["tube_lens_mm"]
        self.pixel_binning = self.acquisition_params.get("pixel_binning", 1)
        assert isinstance(self.pixel_binning, int)
        obj_focal_length_mm = obj_tube_lens_mm / obj_mag
        actual_mag = tube_lens_mm / obj_focal_length_mm
        self.pixel_size_um = sensor_pixel_size_um / actual_mag
        logging.info(f"pixel_size_um: {self.pixel_size_um}")

    def parse_acquisition_metadata(self) -> None:
        """Parse image filenames and matche them to coordinates for stitching.

        multiple channels, regions, timepoints, z levels

        Must be called after self.init_timepoints().

        TODO(colin): refactor so that there are not implicit dependencies
        between these initialization functions.
        """
        input_path = pathlib.Path(self.parent.input_folder)
        self.acquisition_metadata = {}
        max_z = 0
        max_fov = 0

        # Iterate over each timepoint
        for timepoint in self.timepoints:
            image_folder = input_path / str(timepoint)
            coordinates_path = image_folder / "coordinates.csv"

            logging.info(
                f"Processing timepoint {timepoint}, image folder: {image_folder}"
            )

            try:
                coordinates_df = pd.read_csv(coordinates_path)
            except FileNotFoundError:
                logging.warning(f"coordinates.csv not found for timepoint {timepoint}")
                continue

            # Process each image file
            image_files = sorted(
                [
                    f.resolve()
                    for f in image_folder.iterdir()
                    if f.suffix in (".bmp", ".tiff", ".tif", ".jpg", ".jpeg", ".png")
                    and "focus_camera" not in f.name
                ]
            )

            for file in image_files:
                parts = file.name.split("_", 3)
                region, fov, z_level, channel = (
                    parts[0],
                    int(parts[1]),
                    int(parts[2]),
                    os.path.splitext(parts[3])[0],
                )
                channel = channel.replace("_", " ").replace("full ", "full_")

                coord_rows = coordinates_df[
                    (coordinates_df["region"] == region)
                    & (coordinates_df["fov"] == fov)
                    & (coordinates_df["z_level"] == z_level)
                ]

                if coord_rows.empty:
                    logging.warning(f"No coordinates for {file}")
                    continue

                coord_row = coord_rows.iloc[0]

                meta = AcquisitionMetadata(
                    filepath=file,
                    x=coord_row["x (mm)"],
                    y=coord_row["y (mm)"],
                    z=coord_row["z (um)"],
                    channel=channel,
                    z_level=z_level,
                    region=region,
                    fov_idx=fov,
                    t=timepoint,
                )

                self.acquisition_metadata[meta.key] = meta

                # Add region and channel names to the sets
                self.regions.append(region)
                self.channel_names.append(channel)

                # Update max_z and max_fov values
                max_z = max(max_z, z_level)
                max_fov = max(max_fov, fov)

        # After processing all timepoints, finalize the list of regions and channels
        self.regions = sorted(set(self.regions))
        self.channel_names = sorted(set(self.channel_names))

        # Calculate number of timepoints (t), Z levels, and FOVs per region
        self.num_t = len(self.timepoints)
        self.num_z = max_z + 1
        self.num_fovs_per_region = max_fov + 1

        # When MIP is enabled, the number of input z-levels (self.num_z)
        # remains the count of z-levels in the source data.
        # The stitching process itself will handle producing a 1 z-level output
        # if MIP is active.

        # Set up image parameters based on the first image
        first_meta = list(self.acquisition_metadata.values())[0]
        first_image = dask_imread(first_meta.filepath)[0]

        self.dtype = first_image.dtype
        if len(first_image.shape) == 2:
            self.input_height, self.input_width = first_image.shape
        elif len(first_image.shape) == 3:
            self.input_height, self.input_width = first_image.shape[:2]
        else:
            raise ValueError(f"Unexpected image shape: {first_image.shape}")
        # TODO(colin): further tune the chunk size. Empirically, increasing from
        # 512x512 to the image size was a huge (25x or more in some cases)
        # speedup. Is even bigger better?
        self.chunks = (
            1,
            1,
            1,
            min(self.input_height, self.CHUNK_SIZE_LIMIT_PX),
            min(self.input_width, self.CHUNK_SIZE_LIMIT_PX),
        )

        # Set up final monochrome channels
        self.monochrome_channels = []
        for channel in self.channel_names:
            (t, region, fov, z_level, _) = first_meta.key
            channel_key = MetaKey(t, region, fov, z_level, channel)
            channel_image = dask_imread(
                self.acquisition_metadata[channel_key].filepath
            )[0]
            if len(channel_image.shape) == 3 and channel_image.shape[2] == 3:
                channel = channel.split("_")[0]
                self.monochrome_channels.extend(
                    [f"{channel}_R", f"{channel}_G", f"{channel}_B"]
                )
            else:
                self.monochrome_channels.append(channel)

        self.num_c = len(self.monochrome_channels)
        self.monochrome_colors = [
            self.get_channel_color(name) for name in self.monochrome_channels
        ]

        # Print out information about the dataset
        logging.info(f"Regions: {self.regions}, Channels: {self.channel_names}")
        logging.info(f"FOV dimensions: {self.input_height}x{self.input_width}")
        logging.info(f"{self.num_z} Z levels, {self.num_t} Time points")
        logging.info(f"{self.num_c} Channels: {self.monochrome_channels}")
        logging.info(f"{len(self.regions)} Regions: {self.regions}")
        logging.info(f"Number of FOVs per region: {self.num_fovs_per_region}")

    @staticmethod
    def get_channel_color(channel_name: str) -> int:
        """Compute the color for display of a given channel name."""
        color_map = {
            "405": 0x0000FF,  # Blue
            "488": 0x00FF00,  # Green
            "561": 0xFFCF00,  # Yellow
            "638": 0xFF0000,  # Red
            "730": 0x770000,  # Dark Red"
            "_B": 0x0000FF,  # Blue
            "_G": 0x00FF00,  # Green
            "_R": 0xFF0000,  # Red
        }
        for key, value in color_map.items():
            if key in channel_name:
                return value
        return 0xFFFFFF  # Default to white if no match found

    def get_region_metadata(
        self, t: int, region: str
    ) -> dict[MetaKey, AcquisitionMetadata]:
        """Helper method to get region metadata with consistent filtering."""

        # Filter data with explicit type matching
        metadata = {
            key: value
            for key, value in self.acquisition_metadata.items()
            if key.t == t and key.region == region
        }

        if not metadata:
            available_t = sorted(set(k[0] for k in self.acquisition_metadata.keys()))
            available_r = sorted(set(k[1] for k in self.acquisition_metadata.keys()))
            logging.info(f"\nAvailable timepoints in data: {available_t}")
            logging.info(f"Available regions in data: {available_r}")
            raise ValueError(f"No data found for timepoint {t}, region {region}")

        return metadata

    def calculate_output_dimensions(
        self, timepoint: int, region: str
    ) -> ImagePlaneDims:
        """Calculate dimensions for the output image.

        Args:
            timepoint: The timepoint to process
            region: The region identifier

        TODO(colin): it's weird that this depends on a timepoint and region yet
        sets global properties of `self`. Refactor to avoid this?

        Returns:
            tuple: (width_pixels, height_pixels)
        """
        region_data = self.get_region_metadata(timepoint, region)
        # Extract positions
        self.xy_positions = sorted(
            (tile_info.x, tile_info.y) for tile_info in region_data.values()
        )
        x_positions = self.x_positions
        y_positions = self.y_positions

        # Calculate dimensions based on physical coordinates
        width_mm = (
            max(x_positions)
            - min(x_positions)
            + (self.input_width * self.pixel_size_um / 1000)
        )
        height_mm = (
            max(y_positions)
            - min(y_positions)
            + (self.input_height * self.pixel_size_um / 1000)
        )

        width_pixels = int(np.ceil(width_mm * 1000 / self.pixel_size_um))
        height_pixels = int(np.ceil(height_mm * 1000 / self.pixel_size_um))

        # Calculate pyramid levels based on dimensions and number of regions.
        if (
            self.parent.num_pyramid_levels is not None
            and self.parent.num_pyramid_levels > 0
        ):
            self.num_pyramid_levels = self.parent.num_pyramid_levels
        else:
            if len(self.regions) > 1:
                rows, columns = self.get_rows_and_columns()
                max_dimension = max(len(rows), len(columns))
            else:
                max_dimension = 1

            self.num_pyramid_levels = max(
                1,
                math.ceil(
                    np.log2(max(width_pixels, height_pixels) / 1024 * max_dimension)
                ),
            )

        return ImagePlaneDims(width_px=width_pixels, height_px=height_pixels)

    def get_rows_and_columns(self) -> tuple[list[str], list[str]]:
        rows = sorted(set(region[0] for region in self.regions))
        columns = sorted(set(region[1:] for region in self.regions))
        return rows, columns

    @property
    def x_positions(self) -> list[float]:
        """Get the unique x positions in the acquired images.

        The existing code only supports grid-aligned scan patterns, but in the
        future this will have to be replaced in favor of an altenate method for
        scans that are not perfectly aligned to a grid.
        """
        return sorted(set(x for x, _ in self.xy_positions))

    @property
    def y_positions(self) -> list[float]:
        """Get the unique y positions in the acquired images.

        The existing code only supports grid-aligned scan patterns, but in the
        future this will have to be replaced in favor of an altenate method for
        scans that are not perfectly aligned to a grid.
        """
        return sorted(set(y for _, y in self.xy_positions))<|MERGE_RESOLUTION|>--- conflicted
+++ resolved
@@ -84,13 +84,11 @@
     apply_flatfield: bool = False
     """Whether to apply a flatfield correction to the images prior to stitching."""
 
-<<<<<<< HEAD
     apply_mip: bool = False
     """Whether to apply Maximum Intensity Projection (MIP) to z-stacks before stitching."""
-=======
+
     flatfield_manifest: Optional[pathlib.Path] = None
     """If set, a path (folder or .json) from which to load precomputed flatfields."""
->>>>>>> edca8b39
 
     verbose: bool = False
     """Show debug-level logging."""
