--- conflicted
+++ resolved
@@ -6,12 +6,7 @@
 import pathlib
 from dataclasses import dataclass, field
 from datetime import datetime
-<<<<<<< HEAD
-from typing import Annotated, Any, ClassVar, Literal, NamedTuple, Optional
-=======
 from typing import Annotated, Any, ClassVar, Literal, NamedTuple, Optional, Union
->>>>>>> 52b34925
-
 import numpy as np
 import pandas as pd
 from dask_image.imread import imread as dask_imread
@@ -92,12 +87,9 @@
     apply_flatfield: bool = False
     """Whether to apply a flatfield correction to the images prior to stitching."""
 
-<<<<<<< HEAD
-=======
     apply_mip: bool = False
     """Whether to apply Maximum Intensity Projection (MIP) to z-stacks before stitching."""
 
->>>>>>> 52b34925
     flatfield_manifest: Optional[pathlib.Path] = None
     """If set, a path (folder or .json) from which to load precomputed flatfields."""
 
