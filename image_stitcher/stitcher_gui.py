import logging
import sys
<<<<<<< HEAD
from typing import Any, cast
import pathlib
=======
from typing import Any, cast, Union
import pathlib
import enum
>>>>>>> 52b34925

import napari
import numpy as np
from napari.utils.colormaps import AVAILABLE_COLORMAPS, Colormap
from PyQt5.QtCore import QThread
from PyQt5.QtCore import pyqtSignal as Signal
from PyQt5.QtWidgets import (
    QApplication,
    QCheckBox,
    QComboBox,
    QFileDialog,
    QFormLayout,
    QGroupBox,
    QHBoxLayout,
    QLabel,
    QLineEdit,
    QMainWindow,
    QMessageBox,
    QProgressBar,
    QPushButton,
    QSizePolicy,
    QSpacerItem,
    QSpinBox,
    QVBoxLayout,
    QWidget,
)

<<<<<<< HEAD
from .parameters import OutputFormat, ScanPattern, StitchingParameters
from .stitcher import ProgressCallbacks, Stitcher
from .registration import register_and_update_coordinates
=======
from image_stitcher.parameters import (
    DATETIME_FORMAT,
    OutputFormat,
    ScanPattern,
    StitchingParameters,
    ZLayerSelection,
)
from image_stitcher.stitcher import ProgressCallbacks, Stitcher

# Enum for Flatfield Modes
class FlatfieldModeOption(enum.Enum):
    NONE = "No Flatfield Correction"
    COMPUTE = "Compute Flatfield Correction"
    LOAD = "Load Precomputed Flatfield"

def get_flatfield_mode_from_string(combo_value: str) -> FlatfieldModeOption:
    if combo_value == FlatfieldModeOption.NONE.value:
        return FlatfieldModeOption.NONE
    elif combo_value == FlatfieldModeOption.COMPUTE.value:
        return FlatfieldModeOption.COMPUTE
    elif combo_value == FlatfieldModeOption.LOAD.value:
        return FlatfieldModeOption.LOAD
    else:
        # This case should ideally not be reached if combo box items are populated from the enum.
        raise ValueError(f"Unknown flatfield mode string from combo box: '{combo_value}'")

>>>>>>> 52b34925

# TODO(colin): this is almost but not quite the same as the map in
# StitchingComputedParameters.get_channel_color. Reconcile the differences?
CHANNEL_COLORS_MAP = {
    "405": {"hex": 0x3300FF, "name": "blue"},
    "488": {"hex": 0x1FFF00, "name": "green"},
    "561": {"hex": 0xFFCF00, "name": "yellow"},
    "638": {"hex": 0xFF0000, "name": "red"},
    "730": {"hex": 0x770000, "name": "dark red"},
    "R": {"hex": 0xFF0000, "name": "red"},
    "G": {"hex": 0x1FFF00, "name": "green"},
    "B": {"hex": 0x3300FF, "name": "blue"},
}


class StitcherThread(QThread):
    def __init__(self, inner: Stitcher) -> None:
        super().__init__()
        self.inner = inner

    def run(self) -> None:
        self.inner.run()


class RegistrationThread(QThread):
    def __init__(self, image_directory: str, csv_path: str, output_csv_path: str) -> None:
        super().__init__()
        self.image_directory = image_directory
        self.csv_path = csv_path
        self.output_csv_path = output_csv_path

    def run(self) -> None:
        try:
            register_and_update_coordinates(
                image_directory=self.image_directory,
                csv_path=self.csv_path,
                output_csv_path=self.output_csv_path,
                channel_pattern=None,  # Auto-detect
                overlap_diff_threshold=10,
                pou=3,
                ncc_threshold=0.5,
                skip_backup=False,
                z_slice_for_registration=0,
                edge_width=256
            )
        except Exception as e:
            self.error.emit(str(e))

    error = Signal(str)


class StitchingGUI(QWidget):
    # Signals for progress indicators. QT dictates these must be defined at the class level.
    update_progress = Signal(int, int)
    getting_flatfields = Signal()
    starting_stitching = Signal()
    starting_saving = Signal(bool)
    finished_saving = Signal(str, object)

    # Constants for Z-layer selection modes
    Z_LAYER_MODE_MIDDLE = "Middle Layer"
    Z_LAYER_MODE_ALL = "All Layers"
    Z_LAYER_MODE_SPECIFIC = "Specific Layer"

    def __init__(self) -> None:
        super().__init__()
        self.stitcher: StitcherThread | None = (
            None  # Stitcher is initialized when needed
        )
        self.registration_thread: RegistrationThread | None = None
        self.inputDirectory: str | None = (
            None  # This will be set by the directory selection
        )
        self.output_path = ""
        self.dtype: np.dtype | None = None
        self.flatfield_manifest: pathlib.Path | None = None
        self.initUI()

    def initUI(self) -> None:
        self.layout = QVBoxLayout(self)  # type: ignore

        # Input Directory Selection (full width at the top)
        self.inputDirectoryBtn = QPushButton("Select Input Directory", self)
        self.inputDirectoryBtn.clicked.connect(self.selectInputDirectory)
        self.layout.addWidget(self.inputDirectoryBtn)  # type: ignore

        # Registration button
        self.registerBtn = QPushButton("Register Images", self)
        self.registerBtn.clicked.connect(self.onRegistrationStart)
        self.layout.addWidget(self.registerBtn)  # type: ignore

        # Output format combo box (full width)
        self.outputFormatCombo = QComboBox(self)
        self.outputFormatCombo.addItems(["OME-ZARR", "OME-TIFF"])
        self.outputFormatCombo.currentTextChanged.connect(self.onFormatChange)
        self.layout.addWidget(self.outputFormatCombo)  # type: ignore

        self.compressionLabel = QLabel("Output compression", self)
        self.layout.addWidget(self.compressionLabel)  # type: ignore
        self.outputCompression = QComboBox(self)
        self.outputCompression.addItems(["default", "none"])
        self.layout.addWidget(self.outputCompression)  # type: ignore

        self.pyramidCheckbox = QCheckBox("Infer levels for output image pyramid", self)
        self.pyramidCheckbox.setChecked(True)
        self.pyramidCheckbox.toggled.connect(self.onPyramidChange)
        self.layout.addWidget(self.pyramidCheckbox)  # type: ignore

        # --- Flatfield Correction Options ---
        self.flatfieldModeCombo = QComboBox(self)
        self.flatfieldModeCombo.addItems(
<<<<<<< HEAD
            [
                "No Flatfield Correction",
                "Compute Flatfield Correction",
                "Load Precomputed Flatfield",
            ]
=======
            [mode.value for mode in FlatfieldModeOption]
>>>>>>> 52b34925
        )
        self.flatfieldModeCombo.currentIndexChanged.connect(self.onFlatfieldModeChanged)
        self.layout.addWidget(self.flatfieldModeCombo)

<<<<<<< HEAD
        self.loadFlatfieldBtn = QPushButton("Select Flatfield Folder", self)
        self.loadFlatfieldBtn.clicked.connect(self.onLoadFlatfield)
        self.loadFlatfieldBtn.setVisible(False)
        self.layout.addWidget(self.loadFlatfieldBtn)  # type: ignore
=======
        self.loadFlatfieldBtn = QPushButton("Select Flatfield Manifest File", self)
        self.loadFlatfieldBtn.clicked.connect(self.onLoadFlatfield)
        self.loadFlatfieldBtn.setVisible(False)
        self.layout.addWidget(self.loadFlatfieldBtn)  # type: ignore

        # --- Z-Layer Selection Options ---
        self.zLayerLabel = QLabel("Z-Layer Selection:", self)
        self.layout.addWidget(self.zLayerLabel)  # type: ignore

        self.zLayerModeCombo = QComboBox(self)
        self.zLayerModeCombo.addItems([
            self.Z_LAYER_MODE_MIDDLE,
            self.Z_LAYER_MODE_ALL,
            self.Z_LAYER_MODE_SPECIFIC,
        ])
        self.zLayerModeCombo.currentTextChanged.connect(self.onZLayerModeChanged)
        self.layout.addWidget(self.zLayerModeCombo)  # type: ignore

        self.zLayerSpinLabel = QLabel("Select Z-Layer Index:", self)
        self.zLayerSpinLabel.setVisible(False)
        self.layout.addWidget(self.zLayerSpinLabel)  # type: ignore

        self.zLayerSpinBox = QSpinBox(self)
        self.zLayerSpinBox.setMinimum(0)
        self.zLayerSpinBox.setMaximum(999)  # Will be updated based on actual data
        self.zLayerSpinBox.setVisible(False)
        self.layout.addWidget(self.zLayerSpinBox)  # type: ignore

        self.mipCheckbox = QCheckBox("Apply Maximum Intensity Projection (MIP)", self)
        self.mipCheckbox.setChecked(False)
        self.layout.addWidget(self.mipCheckbox)
>>>>>>> 52b34925

        self.pyramidLabel = QLabel(
            "Number of output levels for the image pyramid", self
        )
        self.layout.addWidget(self.pyramidLabel)  # type: ignore
        self.pyramidLabel.hide()
        self.pyramidLevels = QSpinBox(self)
        self.pyramidLevels.setMaximum(32)
        self.pyramidLevels.setMinimum(1)
        self.layout.addWidget(self.pyramidLevels)  # type: ignore
        self.pyramidLevels.hide()

        # Status label
        self.statusLabel = QLabel("Status: Ready", self)
        self.layout.addWidget(self.statusLabel)  # type: ignore

        # Start stitching button
        self.startBtn = QPushButton("Start Stitching", self)
        self.startBtn.clicked.connect(self.onStitchingStart)
        self.layout.addWidget(self.startBtn)  # type: ignore

        # Progress bar setup
        self.progressBar = QProgressBar(self)
        self.progressBar.hide()
        self.layout.addWidget(self.progressBar)  # type: ignore

        # Output path QLineEdit
        self.outputPathEdit = QLineEdit(self)
        self.outputPathEdit.setPlaceholderText(
            "Enter Filepath To Visualize (No Stitching Required)"
        )
        self.layout.addWidget(self.outputPathEdit)  # type: ignore

        # View in Napari button
        self.viewBtn = QPushButton("View Output in Napari", self)
        self.viewBtn.clicked.connect(self.onViewOutput)
        self.viewBtn.setEnabled(False)
        self.layout.addWidget(self.viewBtn)  # type: ignore

        self.layout.insertStretch(-1, 1)  # type: ignore
        self.setWindowTitle("Cephla Image Stitcher")
        self.setGeometry(300, 300, 500, 300)
        self.show()

    def selectInputDirectory(self) -> None:
        self.inputDirectory = QFileDialog.getExistingDirectory(
            self, "Select Input Image Folder"
        )
        if self.inputDirectory:
            self.inputDirectoryBtn.setText(f"Selected: {self.inputDirectory}")
            self._discover_dataset_z_count()

    def _discover_dataset_z_count(self) -> None:
        """Probe the dataset to discover the number of z-layers and update UI accordingly."""
        try:
            # Create temporary parameters to probe the dataset
            temp_params = StitchingParameters(
                input_folder=self.inputDirectory,
                output_format=OutputFormat.ome_zarr,  # Doesn't matter for probing
                scan_pattern=ScanPattern.unidirectional,
            )
            temp_stitcher = Stitcher(temp_params)
            num_z = temp_stitcher.computed_parameters.num_z

            # Update the z-layer spinbox range
            self.zLayerSpinBox.setMaximum(num_z - 1)
            self.zLayerSpinLabel.setText(f"Select Z-Layer Index (0-{num_z - 1}):")

            # If middle layer is selected, show which layer that would be
            if self.zLayerModeCombo.currentText() == self.Z_LAYER_MODE_MIDDLE:
                middle_idx = num_z // 2
                self.zLayerLabel.setText(
                    f"Z-Layer Selection (total layers: {num_z}, middle: {middle_idx}):"
                )
            else:
                self.zLayerLabel.setText(
                    f"Z-Layer Selection (total layers: {num_z}):"
                )

        except (FileNotFoundError, ValueError, KeyError) as e:
            # If we can't probe the dataset due to missing/invalid data, just show the error and continue
            logging.warning(f"Could not probe dataset for z-layers: {e}")
            self.zLayerLabel.setText("Z-Layer Selection:")

    def onStitchingStart(self) -> None:
        """Start stitching from GUI."""
        if not self.inputDirectory:
            QMessageBox.warning(
                self, "Input Error", "Please select an input directory."
            )
            return

        try:
<<<<<<< HEAD
            # Create parameters from UI state
            mode = self.flatfieldModeCombo.currentIndex()
            apply_flatfield = mode in (1, 2)
            flatfield_manifest = self.flatfield_manifest if mode == 2 else None
=======
            format_text = self.outputFormatCombo.currentText()
            if format_text == "OME-ZARR":
                output_format = OutputFormat.ome_zarr
            elif format_text == "OME-TIFF":
                output_format = OutputFormat.ome_tiff
            else:
                QMessageBox.critical(self, "Internal Error", f"Invalid output format selected: {format_text}")
                return

            # Determine z-layer selection strategy
            z_layer_selection_value = self._get_z_layer_selection_value()

>>>>>>> 52b34925
            params = StitchingParameters(
                input_folder=self.inputDirectory,
                output_format=output_format,
                scan_pattern=ScanPattern.unidirectional,
<<<<<<< HEAD
                apply_flatfield=apply_flatfield,
                flatfield_manifest=flatfield_manifest,
=======
                z_layer_selection=z_layer_selection_value,
                apply_flatfield=self.flatfieldCorrectCheckbox.isChecked(),
                apply_mip=self.mipCheckbox.isChecked(),
>>>>>>> 52b34925
            )

            if output_format == OutputFormat.ome_zarr:
                if not self.pyramidCheckbox.isChecked():
                    params.num_pyramid_levels = self.pyramidLevels.value()
                params.output_compression = self.outputCompression.currentText()  # type: ignore

            self.stitcher = StitcherThread(
                Stitcher(
                    params,
                    ProgressCallbacks(
                        update_progress=self.update_progress.emit,
                        getting_flatfields=self.getting_flatfields.emit,
                        starting_stitching=self.starting_stitching.emit,
                        starting_saving=self.starting_saving.emit,
                        finished_saving=self.finished_saving.emit,
                    ),
                )
            )
            self.setupConnections()

            # Start processing
            self.statusLabel.setText("Status: Stitching...")
            self.stitcher.start()
            self.progressBar.show()

        except Exception as e:
            QMessageBox.critical(self, "Stitching Error", str(e))
            self.statusLabel.setText("Status: Error Encountered")

    def onFormatChange(self, format: str) -> None:
        if format == "OME-ZARR":
            self.pyramidCheckbox.show()
            self.compressionLabel.show()
            self.outputCompression.show()
            if not self.pyramidCheckbox.isChecked():
                self.pyramidLabel.show()
                self.pyramidLevels.show()

        else:
            assert format == "OME-TIFF"
            self.compressionLabel.hide()
            self.outputCompression.hide()
            self.pyramidCheckbox.hide()
            self.pyramidLabel.hide()
            self.pyramidLevels.hide()

    def onPyramidChange(self, checked: bool) -> None:
        if checked:
            self.pyramidLevels.hide()
            self.pyramidLabel.hide()
        else:
            self.pyramidLabel.show()
            self.pyramidLevels.show()

    def onFlatfieldModeChanged(self, idx: int) -> None:
<<<<<<< HEAD
        self.loadFlatfieldBtn.setVisible(idx == 2)
        if idx != 2:
            self.flatfield_manifest = None
            self.loadFlatfieldBtn.setText("Select Flatfield Folder")
        elif idx == 2 and self.flatfield_manifest:
            self.loadFlatfieldBtn.setText(f"Loaded: {self.flatfield_manifest.name}")
        else:
            self.loadFlatfieldBtn.setText("Select Flatfield Folder")

    def onLoadFlatfield(self) -> None:
        directory = QFileDialog.getExistingDirectory(self, "Select Flatfield Folder")
        if directory:
            self.flatfield_manifest = pathlib.Path(directory)
            self.loadFlatfieldBtn.setText(f"Loaded: {self.flatfield_manifest.name}")
        else:
            self.loadFlatfieldBtn.setText("Select Flatfield Folder")
=======
        selected_mode_str = self.flatfieldModeCombo.currentText()
        flatfield_mode_option = get_flatfield_mode_from_string(selected_mode_str)

        self.loadFlatfieldBtn.setVisible(flatfield_mode_option == FlatfieldModeOption.LOAD)
        
        if flatfield_mode_option != FlatfieldModeOption.LOAD:
            self.flatfield_manifest = None
            self.loadFlatfieldBtn.setText("Select Flatfield Manifest File")
        elif self.flatfield_manifest:
            self.loadFlatfieldBtn.setText(f"Selected: {self.flatfield_manifest.name}")
        else:
            self.loadFlatfieldBtn.setText("Select Flatfield Manifest File")

    def onLoadFlatfield(self) -> None:
        manifest_filepath_str, _ = QFileDialog.getOpenFileName(
            self, "Select Flatfield Manifest File", "", "JSON files (*.json)"
        )
        if manifest_filepath_str:
            self.flatfield_manifest = pathlib.Path(manifest_filepath_str)
            self.loadFlatfieldBtn.setText(f"Selected: {self.flatfield_manifest.name}")
        else:
            if not self.flatfield_manifest:
                self.loadFlatfieldBtn.setText("Select Flatfield Manifest File")

    def onZLayerModeChanged(self, mode: str) -> None:
        """Handle z-layer mode selection changes."""
        # Show/hide specific layer controls based on selection
        if mode == self.Z_LAYER_MODE_SPECIFIC:
            self.zLayerSpinLabel.setVisible(True)
            self.zLayerSpinBox.setVisible(True)
        else:
            self.zLayerSpinLabel.setVisible(False)
            self.zLayerSpinBox.setVisible(False)

    def _get_z_layer_selection_value(self) -> Union[ZLayerSelection, int]:
        """Determines the z-layer selection strategy based on GUI state."""
        current_mode = self.zLayerModeCombo.currentText()

        if current_mode == self.Z_LAYER_MODE_MIDDLE:
            return ZLayerSelection.MIDDLE
        elif current_mode == self.Z_LAYER_MODE_ALL:
            return ZLayerSelection.ALL
        elif current_mode == self.Z_LAYER_MODE_SPECIFIC:
            return self.zLayerSpinBox.value()
        else:
            QMessageBox.critical(
                self,
                "Error",
                f"Unhandled z-layer selection mode: '{current_mode}'. Please report this bug.",
            )
            raise NotImplementedError(
                f"Unhandled z-layer selection mode: '{current_mode}'"
            )
>>>>>>> 52b34925

    def setupConnections(self) -> None:
        assert self.stitcher is not None
        self.update_progress.connect(self.updateProgressBar)
        self.getting_flatfields.connect(
            lambda: self.statusLabel.setText("Status: Calculating Flatfields...")
        )
        self.starting_stitching.connect(
            lambda: self.statusLabel.setText("Status: Stitching FOVS...")
        )
        self.starting_saving.connect(self.onStartingSaving)
        self.finished_saving.connect(self.onFinishedSaving)

    def updateProgressBar(self, value: int, maximum: int) -> None:
        self.progressBar.setRange(0, maximum)
        self.progressBar.setValue(value)

    def onStartingSaving(self, stitch_complete: bool = False) -> None:
        if stitch_complete:
            self.statusLabel.setText("Status: Saving Complete Acquisition Image...")
        else:
            self.statusLabel.setText("Status: Saving Stitched Image...")
        self.progressBar.setRange(0, 0)  # Indeterminate mode
        self.progressBar.show()
        self.statusLabel.show()

    def onFinishedSaving(self, path: str, dtype: Any) -> None:
        self.progressBar.setValue(0)
        self.progressBar.hide()
        self.viewBtn.setEnabled(True)
        self.statusLabel.setText("Saving Completed. Ready to View.")
        self.outputPathEdit.setText(path)
        self.output_path = path
        self.dtype = np.dtype(dtype)
        if dtype == np.uint16:
            c = [0, 65535]
        elif dtype == np.uint8:
            c = [0, 255]
        else:
            c = None
        self.contrast_limits = c
        self.setGeometry(300, 300, 500, 200)

    def onErrorOccurred(self, error: Any) -> None:
        QMessageBox.critical(self, "Error", f"Error while processing: {error}")
        self.statusLabel.setText("Error Occurred!")

    def onViewOutput(self) -> None:
        output_path = self.outputPathEdit.text()
        try:
            viewer = napari.Viewer()
            if ".ome.zarr" in output_path:
                viewer.open(output_path, plugin="napari-ome-zarr")
            else:
                viewer.open(output_path)

            for layer in viewer.layers:
                wavelength = self.extractWavelength(layer.name)
                channel_info = CHANNEL_COLORS_MAP.get(
                    cast(Any, wavelength), {"hex": 0xFFFFFF, "name": "gray"}
                )

                # Set colormap
                if channel_info["name"] in AVAILABLE_COLORMAPS:
                    layer.colormap = AVAILABLE_COLORMAPS[channel_info["name"]]
                else:
                    layer.colormap = self.generateColormap(channel_info)

                # Set contrast limits based on dtype
                if np.issubdtype(layer.data.dtype, np.integer):
                    info = np.iinfo(layer.data.dtype)
                    layer.contrast_limits = (info.min, info.max)
                elif np.issubdtype(layer.data.dtype, np.floating):
                    layer.contrast_limits = (0.0, 1.0)

            napari.run()
        except Exception as e:
            QMessageBox.critical(self, "Error Opening in Napari", str(e))
            logging.error(f"An error occurred while opening output in Napari: {e}")

    def extractWavelength(self, name: str) -> str | None:
        parts = name.split()
        if "Fluorescence" in parts:
            index = parts.index("Fluorescence") + 1
            if index < len(parts):
                return parts[index].split()[0]
        for color in ["R", "G", "B"]:
            if color in parts or "full_" + color in parts:
                return color
        return None

    def generateColormap(self, channel_info: dict[str, Any]) -> Colormap:
        """Convert a HEX value to a normalized RGB tuple."""
        c0 = (0, 0, 0)
        c1 = (
            ((channel_info["hex"] >> 16) & 0xFF) / 255,  # Normalize the Red component
            ((channel_info["hex"] >> 8) & 0xFF) / 255,  # Normalize the Green component
            (channel_info["hex"] & 0xFF) / 255,
        )  # Normalize the Blue component
        return Colormap(colors=[c0, c1], controls=[0, 1], name=channel_info["name"])

    def onRegistrationStart(self) -> None:
        """Start registration from GUI."""
        if not self.inputDirectory:
            QMessageBox.warning(
                self, "Input Error", "Please select an input directory."
            )
            return

        try:
            # Find coordinates.csv in the input directory
            csv_path = pathlib.Path(self.inputDirectory) / "coordinates.csv"
            if not csv_path.exists():
                QMessageBox.warning(
                    self, "Input Error", "No coordinates.csv found in the input directory."
                )
                return

            # Create output path for updated coordinates
            output_csv_path = csv_path / f"{csv_path.stem}{csv_path.suffix}"

            # Start registration in a separate thread
            self.registration_thread = RegistrationThread(
                image_directory=self.inputDirectory,
                csv_path=str(csv_path),
                output_csv_path=str(output_csv_path)
            )
            self.registration_thread.error.connect(self.onRegistrationError)
            self.registration_thread.finished.connect(self.onRegistrationFinished)

            # Update UI
            self.statusLabel.setText("Status: Registering images...")
            self.registerBtn.setEnabled(False)
            self.progressBar.setRange(0, 0)  # Indeterminate progress
            self.progressBar.show()

            # Start registration
            self.registration_thread.start()

        except Exception as e:
            QMessageBox.critical(self, "Registration Error", str(e))
            self.statusLabel.setText("Status: Error Encountered")

    def onRegistrationError(self, error_msg: str) -> None:
        """Handle registration errors."""
        QMessageBox.critical(self, "Registration Error", error_msg)
        self.statusLabel.setText("Status: Error Encountered")
        self.registerBtn.setEnabled(True)
        self.progressBar.hide()

    def onRegistrationFinished(self) -> None:
        """Handle completion of registration."""
        self.statusLabel.setText("Status: Registration completed")
        self.registerBtn.setEnabled(True)
        self.progressBar.hide()
        QMessageBox.information(
            self,
            "Registration Complete",
            "Image registration has been completed successfully."
        )


if __name__ == "__main__":
    logging.basicConfig(level=logging.INFO)
    app = QApplication(sys.argv)
    gui = StitchingGUI()
    gui.show()
    sys.exit(app.exec_())<|MERGE_RESOLUTION|>--- conflicted
+++ resolved
@@ -1,13 +1,8 @@
 import logging
 import sys
-<<<<<<< HEAD
-from typing import Any, cast
-import pathlib
-=======
+import enum
 from typing import Any, cast, Union
 import pathlib
-import enum
->>>>>>> 52b34925
 
 import napari
 import numpy as np
@@ -35,19 +30,16 @@
     QWidget,
 )
 
-<<<<<<< HEAD
-from .parameters import OutputFormat, ScanPattern, StitchingParameters
-from .stitcher import ProgressCallbacks, Stitcher
-from .registration import register_and_update_coordinates
-=======
-from image_stitcher.parameters import (
+from .parameters import (
     DATETIME_FORMAT,
     OutputFormat,
     ScanPattern,
     StitchingParameters,
     ZLayerSelection,
 )
-from image_stitcher.stitcher import ProgressCallbacks, Stitcher
+from .stitcher import ProgressCallbacks, Stitcher
+from .registration import register_and_update_coordinates
+
 
 # Enum for Flatfield Modes
 class FlatfieldModeOption(enum.Enum):
@@ -66,7 +58,6 @@
         # This case should ideally not be reached if combo box items are populated from the enum.
         raise ValueError(f"Unknown flatfield mode string from combo box: '{combo_value}'")
 
->>>>>>> 52b34925
 
 # TODO(colin): this is almost but not quite the same as the map in
 # StitchingComputedParameters.get_channel_color. Reconcile the differences?
@@ -178,25 +169,11 @@
         # --- Flatfield Correction Options ---
         self.flatfieldModeCombo = QComboBox(self)
         self.flatfieldModeCombo.addItems(
-<<<<<<< HEAD
-            [
-                "No Flatfield Correction",
-                "Compute Flatfield Correction",
-                "Load Precomputed Flatfield",
-            ]
-=======
             [mode.value for mode in FlatfieldModeOption]
->>>>>>> 52b34925
         )
         self.flatfieldModeCombo.currentIndexChanged.connect(self.onFlatfieldModeChanged)
         self.layout.addWidget(self.flatfieldModeCombo)
 
-<<<<<<< HEAD
-        self.loadFlatfieldBtn = QPushButton("Select Flatfield Folder", self)
-        self.loadFlatfieldBtn.clicked.connect(self.onLoadFlatfield)
-        self.loadFlatfieldBtn.setVisible(False)
-        self.layout.addWidget(self.loadFlatfieldBtn)  # type: ignore
-=======
         self.loadFlatfieldBtn = QPushButton("Select Flatfield Manifest File", self)
         self.loadFlatfieldBtn.clicked.connect(self.onLoadFlatfield)
         self.loadFlatfieldBtn.setVisible(False)
@@ -228,7 +205,6 @@
         self.mipCheckbox = QCheckBox("Apply Maximum Intensity Projection (MIP)", self)
         self.mipCheckbox.setChecked(False)
         self.layout.addWidget(self.mipCheckbox)
->>>>>>> 52b34925
 
         self.pyramidLabel = QLabel(
             "Number of output levels for the image pyramid", self
@@ -322,12 +298,7 @@
             return
 
         try:
-<<<<<<< HEAD
             # Create parameters from UI state
-            mode = self.flatfieldModeCombo.currentIndex()
-            apply_flatfield = mode in (1, 2)
-            flatfield_manifest = self.flatfield_manifest if mode == 2 else None
-=======
             format_text = self.outputFormatCombo.currentText()
             if format_text == "OME-ZARR":
                 output_format = OutputFormat.ome_zarr
@@ -337,22 +308,21 @@
                 QMessageBox.critical(self, "Internal Error", f"Invalid output format selected: {format_text}")
                 return
 
+            flatfield_mode = get_flatfield_mode_from_string(self.flatfieldModeCombo.currentText())
+            apply_flatfield = flatfield_mode != FlatfieldModeOption.NONE
+            flatfield_manifest = self.flatfield_manifest if flatfield_mode == FlatfieldModeOption.LOAD else None
+
             # Determine z-layer selection strategy
             z_layer_selection_value = self._get_z_layer_selection_value()
 
->>>>>>> 52b34925
             params = StitchingParameters(
                 input_folder=self.inputDirectory,
                 output_format=output_format,
                 scan_pattern=ScanPattern.unidirectional,
-<<<<<<< HEAD
                 apply_flatfield=apply_flatfield,
                 flatfield_manifest=flatfield_manifest,
-=======
                 z_layer_selection=z_layer_selection_value,
-                apply_flatfield=self.flatfieldCorrectCheckbox.isChecked(),
                 apply_mip=self.mipCheckbox.isChecked(),
->>>>>>> 52b34925
             )
 
             if output_format == OutputFormat.ome_zarr:
@@ -409,24 +379,6 @@
             self.pyramidLevels.show()
 
     def onFlatfieldModeChanged(self, idx: int) -> None:
-<<<<<<< HEAD
-        self.loadFlatfieldBtn.setVisible(idx == 2)
-        if idx != 2:
-            self.flatfield_manifest = None
-            self.loadFlatfieldBtn.setText("Select Flatfield Folder")
-        elif idx == 2 and self.flatfield_manifest:
-            self.loadFlatfieldBtn.setText(f"Loaded: {self.flatfield_manifest.name}")
-        else:
-            self.loadFlatfieldBtn.setText("Select Flatfield Folder")
-
-    def onLoadFlatfield(self) -> None:
-        directory = QFileDialog.getExistingDirectory(self, "Select Flatfield Folder")
-        if directory:
-            self.flatfield_manifest = pathlib.Path(directory)
-            self.loadFlatfieldBtn.setText(f"Loaded: {self.flatfield_manifest.name}")
-        else:
-            self.loadFlatfieldBtn.setText("Select Flatfield Folder")
-=======
         selected_mode_str = self.flatfieldModeCombo.currentText()
         flatfield_mode_option = get_flatfield_mode_from_string(selected_mode_str)
 
@@ -480,7 +432,6 @@
             raise NotImplementedError(
                 f"Unhandled z-layer selection mode: '{current_mode}'"
             )
->>>>>>> 52b34925
 
     def setupConnections(self) -> None:
         assert self.stitcher is not None
@@ -600,7 +551,7 @@
                 return
 
             # Create output path for updated coordinates
-            output_csv_path = csv_path / f"{csv_path.stem}{csv_path.suffix}"
+            output_csv_path = csv_path.parent / f"{csv_path.stem}_registered{csv_path.suffix}"
 
             # Start registration in a separate thread
             self.registration_thread = RegistrationThread(
