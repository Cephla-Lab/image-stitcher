--- conflicted
+++ resolved
@@ -4,11 +4,8 @@
   "scan_pattern": "Unidirectional",
   "z_layer_selection": "middle",
   "apply_flatfield": false,
-<<<<<<< HEAD
   "apply_mip": false,
-=======
   "flatfield_manifest": null,
->>>>>>> edca8b39
   "verbose": false,
   "force_stitch_to_disk": false,
   "num_pyramid_levels": null,
